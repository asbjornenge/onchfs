--- conflicted
+++ resolved
@@ -13,28 +13,8 @@
   ],
   "license": "MIT",
   "scripts": {
-<<<<<<< HEAD
     "build": "tsup",
     "build:watch": "tsup --watch",
-    "test": "echo \"Error: no test specified\" && exit 1"
-  },
-  "dependencies": {
-    "file-type": "18.5.0",
-    "keccak": "3.0.3",
-    "mime-types": "2.1.35",
-    "node-zopfli": "2.1.4"
-  },
-  "devDependencies": {
-    "@esbuild-plugins/node-globals-polyfill": "0.2.3",
-    "@esbuild-plugins/node-modules-polyfill": "0.2.2",
-    "@types/keccak": "3.0.1",
-    "@types/mime-types": "2.1.1",
-    "@types/node": "18.7.13",
-    "@types/node-zopfli": "2.0.2",
-=======
-    "clean": "rm -rf dist",
-    "build": "npm run clean && tsc --declaration",
-    "dev": "tsc && (concurrently \"tsc -w --declaration\" \"tsc-alias -w\")",
     "test": "jest"
   },
   "dependencies": {
@@ -43,14 +23,15 @@
     "mime-types": "^2.1.35"
   },
   "devDependencies": {
+    "@esbuild-plugins/node-globals-polyfill": "0.2.3",
+    "@esbuild-plugins/node-modules-polyfill": "0.2.2",
     "@types/jest": "^29.5.4",
     "@types/node": "18.7.13",
     "@types/pako": "^2.0.0",
-    "jest": "^29.6.4",
-    "js-sha3": "^0.9.1",
-    "pako": "^2.1.0",
-    "ts-jest": "^29.1.1",
->>>>>>> dbfdf2c4
+    "jest": "29.6.4",
+    "js-sha3": "0.9.1",
+    "pako": "2.1.0",
+    "ts-jest": "29.1.1",
     "tsc-alias": "1.8.5",
     "tsup": "7.2.0",
     "typescript": "4.9.5"
