import { chunkBytes } from "./chunks"
import {
  generateInscriptions,
  inscriptionsStorageBytes,
  Inscription,
} from "./inscriptions"
import {
  buildDirectoryGraph,
  computeDirectoryInode,
  encodeFilename,
  prepareDirectory,
} from "./directory"
import { prepareFile } from "./file"
import { DEFAULT_CHUNK_SIZE, INODE_BYTE_IDENTIFIER } from "./config"
import {
  FORBIDDEN_METADATA_CHARS,
  encodeFileMetadata,
  fileMetadataBytecodes,
  validateMetadataValue,
} from "./metadata"
import {
  parseAuthority,
  parseSchema,
  parseSchemaSpecificPart,
  parseURI,
} from "./uri"

/**
 * Wraps the low-level utility functions in a nested object to cleanup the
 * consumer API.
 */
const utils = {
  chunkBytes,
  encodeFilename,
  computeDirectoryInode,
  buildDirectoryGraph,
  validateMetadataValue,
  encodeFileMetadata,
}

/**
 * Wraps the config variables in a nested object to cleanup the consumer API.
 */
const config = {
  INODE_BYTE_IDENTIFIER,
  DEFAULT_CHUNK_SIZE,
  FORBIDDEN_METADATA_CHARS,
  fileMetadataBytecodes,
  inscriptionsStorageBytes,
}

<<<<<<< HEAD
export {
  prepareFile,
  prepareDirectory,
  generateInscriptions,
  utils,
  config,
  Inscription,
}

const Onchfs = {
=======
const uri = {
  parse: parseURI,
  utils: {
    parseSchema,
    parseSchemaSpecificPart,
    parseAuthority,
  },
}

export default {
>>>>>>> 322edc1d
  prepareFile,
  prepareDirectory,
  generateInscriptions,
  utils,
  config,
<<<<<<< HEAD
}
export default Onchfs

// Used to expose the library to the browser build version
if (typeof window !== "undefined") {
  ;(window as any).Onchfs = Onchfs
=======
  uri,
>>>>>>> 322edc1d
}<|MERGE_RESOLUTION|>--- conflicted
+++ resolved
@@ -49,18 +49,9 @@
   inscriptionsStorageBytes,
 }
 
-<<<<<<< HEAD
-export {
-  prepareFile,
-  prepareDirectory,
-  generateInscriptions,
-  utils,
-  config,
-  Inscription,
-}
-
-const Onchfs = {
-=======
+/**
+ * Wraps th URI-related variables in a nested object
+ */
 const uri = {
   parse: parseURI,
   utils: {
@@ -70,21 +61,28 @@
   },
 }
 
-export default {
->>>>>>> 322edc1d
+export {
   prepareFile,
   prepareDirectory,
   generateInscriptions,
   utils,
   config,
-<<<<<<< HEAD
+  uri,
+}
+
+export type { Inscription }
+
+const Onchfs = {
+  prepareFile,
+  prepareDirectory,
+  generateInscriptions,
+  utils,
+  config,
+  uri,
 }
 export default Onchfs
 
 // Used to expose the library to the browser build version
 if (typeof window !== "undefined") {
   ;(window as any).Onchfs = Onchfs
-=======
-  uri,
->>>>>>> 322edc1d
 }