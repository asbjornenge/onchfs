--- conflicted
+++ resolved
@@ -1,14 +1,5 @@
-<<<<<<< HEAD
-import { chunkFile } from "./chunks"
-import {
-  generateInscriptions,
-  inscriptionsStorageBytes,
-  Inscription,
-} from "./inscriptions"
-=======
 import { chunkBytes } from "./chunks"
 import { generateInscriptions, inscriptionsStorageBytes } from "./inscriptions"
->>>>>>> dbfdf2c4
 import {
   buildDirectoryGraph,
   computeDirectoryInode,
@@ -54,7 +45,6 @@
   generateInscriptions,
   utils,
   config,
-  Inscription,
 }
 
 const Onchfs = {
